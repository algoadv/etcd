--- conflicted
+++ resolved
@@ -21,36 +21,24 @@
 		resp, _ := tests.PostForm(fmt.Sprintf("%s%s", s.URL(), "/v2/keys/foo/bar"), nil)
 		body := tests.ReadBodyJSON(resp)
 		assert.Equal(t, body["action"], "create", "")
-<<<<<<< HEAD
-		assert.Equal(t, body["key"], "/foo/bar/2", "")
-		assert.Equal(t, body["dir"], true, "")
-		assert.Equal(t, body["modifiedIndex"], 2, "")
-=======
 
 		node := body["node"].(map[string]interface{})
-		assert.Equal(t, node["key"], "/foo/bar/1", "")
+		assert.Equal(t, node["key"], "/foo/bar/2", "")
 		assert.Equal(t, node["dir"], true, "")
-		assert.Equal(t, node["modifiedIndex"], 1, "")
->>>>>>> 618def7a
+		assert.Equal(t, node["modifiedIndex"], 2, "")
 
 		// Second POST should add next index to list.
 		resp, _ = tests.PostForm(fmt.Sprintf("%s%s", s.URL(), "/v2/keys/foo/bar"), nil)
 		body = tests.ReadBodyJSON(resp)
-<<<<<<< HEAD
-		assert.Equal(t, body["key"], "/foo/bar/3", "")
-=======
+
 		node = body["node"].(map[string]interface{})
-		assert.Equal(t, node["key"], "/foo/bar/2", "")
->>>>>>> 618def7a
+		assert.Equal(t, node["key"], "/foo/bar/3", "")
 
 		// POST to a different key should add index to that list.
 		resp, _ = tests.PostForm(fmt.Sprintf("%s%s", s.URL(), "/v2/keys/foo/baz"), nil)
 		body = tests.ReadBodyJSON(resp)
-<<<<<<< HEAD
-		assert.Equal(t, body["key"], "/foo/baz/4", "")
-=======
+
 		node = body["node"].(map[string]interface{})
-		assert.Equal(t, node["key"], "/foo/baz/3", "")
->>>>>>> 618def7a
+		assert.Equal(t, node["key"], "/foo/baz/4", "")
 	})
 }